cmake_minimum_required(VERSION 2.8.10)
#git tag --contains=fa7141f => 2.8.8    # compiler version detection
#git tag --contains=fbda7bb => 2.8.10   # find GLEW module

project(openage)

#main build configuration file
#could use some tuning, but we are too lazy..

#text art: figlet -f rounded "[SFT] openage" | sed -e 's/\\/\\\\/g'
message("")
message("==============================================================================")
message(" ___  ______ _______ _______ ___                                              ")
message("|  _)/ _____|_______|_______|_  |                                             ")
message("| | ( (____  _____      _     | |    ___  ____  _____ ____  _____  ____ _____ ")
message("| |  \\____ \\|  ___)    | |    | |   / _ \\|  _ \\| ___ |  _ \\(____ |/ _  | ___ |")
message("| |_ _____) ) |        | |   _| |  | |_| | |_| | ____| | | / ___ ( (_| | ____|")
message("|___|______/|_|        |_|  (___|   \\___/|  __/|_____)_| |_\\_____|\\___ |_____)")
message("                                         |_|                     (_____|      ")
message("")
message("Welcome to the SFT Technologies computer aided openage build system!")
message("  We are glad you decided to use our product.")
message("  To make your experience with the software more fun, we offer a wide range of cutting edge public relation campaigns:")
message("  - Would you like to sell your personal data? Become a ultra-special premium user with no additional privileges!")
message("  - You can start gaining fame with our unique loyalty point collecting service!")
message("  - We automatically subscribed you to our daily Email newsletter, how awesome is that?")
message("")
message("  We hope your consumery needs will be fully fullfilled,")
message("  otherwise, utilize our professional customer support team:")
message("  *  XMPP MUC: openage@chat.sft.mx")
message("  *  IRC:      #sfttech  at freenode.org")
message("==============================================================================")
message("")

set(CMAKE_CXX_FLAGS "-Wall -Wextra -pedantic -std=c++11 -march=native -mtune=native")

set(EXECUTABLE_OUTPUT_PATH "${PROJECT_SOURCE_DIR}/bin")
set(LIBRARY_OUTPUT_PATH "${PROJECT_SOURCE_DIR}/bin/lib")

set(CMAKE_CXX_FLAGS_DEBUG "${CMAKE_CXX_FLAGS} -g")
set(CMAKE_CXX_FLAGS_RELEASE "${CMAKE_CXX_FLAGS} -Werror -O3")

message("compiler: ${CMAKE_CXX_COMPILER_ID} ${CMAKE_CXX_COMPILER_VERSION}")

#check for compiler versions
if("${CMAKE_CXX_COMPILER_ID}" STREQUAL "GNU")

<<<<<<< HEAD
	if (CMAKE_CXX_COMPILER_VERSION VERSION_LESS 4.8)
=======
	if(CMAKE_CXX_COMPILER_VERSION VERSION_LESS 4.8)
>>>>>>> 78a227ea
		message(FATAL_ERROR ">=gcc-4.8 required (c++11, you know?), you have ${CMAKE_CXX_COMPILER_VERSION}")
	endif()

	set(CMAKE_CXX_FLAGS_DEBUG "${CMAKE_CXX_FLAGS_DEBUG} -Og")

	#enable LTO for gcc builds, will be optional soon.
	set(CMAKE_CXX_FLAGS_RELEASE "${CMAKE_CXX_FLAGS_RELEASE} -flto=4")
	set(CMAKE_CXX_LINK_FLAGS_RELEASE "${CMAKE_CXX_LINK_FLAGS} -flto=4")

	#TODO: integrate PGO build

elseif ("${CMAKE_CXX_COMPILER_ID}" STREQUAL "Clang")

	if (CMAKE_CXX_COMPILER_VERSION VERSION_LESS 3.3)
		message(FATAL_ERROR ">=clang-3.3 required (c++11, you know?), you have ${CMAKE_CXX_COMPILER_VERSION}")
	endif()

	set(CMAKE_CXX_FLAGS_DEBUG "${CMAKE_CXX_FLAGS_DEBUG} -O1")

	#TODO: enable clang LTO

else() #"Intel", "MSVC", etc..
	message(WARNING "Using untested compiler, at least I hope it's free software. Continue on your own, warrior.")
endif()

#add our source directory, it contains the cmake config with the file list
add_subdirectory("src")

# Doxygen integration
find_package(Doxygen)
if(DOXYGEN_FOUND)
	find_file(DOT dot HINTS /usr/bin/dot)

	set(DOT_EXECUTABLE "/bin/false")
	set(HAVE_DOT "NO")

	if(NOT ${DOT} STREQUAL "DOT-NOTFOUND")
		set(DOT_EXECUTABLE "${DOT}")
		set(HAVE_DOT "YES")
		message(STATUS "Found dot: ${DOT_EXECUTABLE}")
	else()
		message(WARNING "dot of graphviz couldn't be found.")
	endif()

	#this adds the correct folder to INPUT= :
	configure_file(${CMAKE_CURRENT_SOURCE_DIR}/Doxyfile.in ${CMAKE_CURRENT_BINARY_DIR}/Doxyfile @ONLY)

	#add doc target
	add_custom_target(doc
		${DOXYGEN_EXECUTABLE} ${CMAKE_CURRENT_BINARY_DIR}/Doxyfile
		WORKING_DIRECTORY ${CMAKE_CURRENT_BINARY_DIR}
		COMMENT "generating docs with Doxygen" VERBATIM
	)
endif()<|MERGE_RESOLUTION|>--- conflicted
+++ resolved
@@ -45,11 +45,7 @@
 #check for compiler versions
 if("${CMAKE_CXX_COMPILER_ID}" STREQUAL "GNU")
 
-<<<<<<< HEAD
-	if (CMAKE_CXX_COMPILER_VERSION VERSION_LESS 4.8)
-=======
 	if(CMAKE_CXX_COMPILER_VERSION VERSION_LESS 4.8)
->>>>>>> 78a227ea
 		message(FATAL_ERROR ">=gcc-4.8 required (c++11, you know?), you have ${CMAKE_CXX_COMPILER_VERSION}")
 	endif()
 
